import schedule
import time
import argparse
import json
import logging
from media_wiper import wipe_media  # Import the wipe_media function

def main(schedule_info_json=None):
    parser = argparse.ArgumentParser()
    parser.add_argument("--schedule_info", type=str, help="JSON string containing schedule information")
    parser.add_argument("--wipe_args", type=str, help="JSON string containing wipe arguments")
    args = parser.parse_args()

    if args.schedule_info:
        schedule_info = json.loads(args.schedule_info)
        interval = schedule_info["interval"]
        time_to_run = schedule_info["time"]
        logging.info(f"Schedule info: interval={interval}, time_to_run={time_to_run}")
    else:
        # Provide default values for testing
        interval = "daily"
        time_to_run = "00:00"
        logging.info(f"Using default schedule info: interval={interval}, time_to_run={time_to_run}")

    # Extract wipe arguments
    if args.wipe_args:
        wipe_args = json.loads(args.wipe_args)
        target_dir = wipe_args["target_dir"]
<<<<<<< HEAD
        # Use the new key 'secure_method' instead of 'secure_delete'
        # Provide a default value ('none') if the key is missing for backward compatibility or testing
        secure_method = wipe_args.get("secure_method", "none")
        verbose = wipe_args["verbose"]
        extensions = wipe_args["extensions"]
        # Update logging to show the secure method
        logging.info(f"Wipe args: target_dir={target_dir}, secure_method={secure_method}, verbose={verbose}, extensions={extensions}")
=======
        target_dir = wipe_args.get("target_dir") # Use .get() for safety
        secure_delete = wipe_args.get("secure_delete", False)
        verbose = wipe_args.get("verbose", False)
        extensions = wipe_args.get("extensions")
        include_video = wipe_args.get("include_video", False)
        include_audio = wipe_args.get("include_audio", False)
        include_images = wipe_args.get("include_images", False)
        include_documents = wipe_args.get("include_documents", False)
        logging.info(f"Wipe args: target_dir={target_dir}, secure_delete={secure_delete}, verbose={verbose}, extensions={extensions}, "
                     f"include_video={include_video}, include_audio={include_audio}, include_images={include_images}, include_documents={include_documents}")
>>>>>>> 099ca202
    else:
        target_dir = None
        secure_method = "none" # Default to standard delete
        verbose = False
        extensions = None
        include_video = False
        include_audio = False
        include_images = False
        include_documents = False
        logging.info("Using default wipe arguments")

<<<<<<< HEAD
    # Dynamically schedule the wipe_media function using the new parameter name
    if interval == "daily":
        logging.info(f"Scheduling daily wipe at {time_to_run}")
        schedule.every().day.at(time_to_run).do(wipe_media, target_dir=target_dir, secure_method=secure_method, verbose=verbose, extensions=extensions)
    elif interval == "weekly":
        logging.info(f"Scheduling weekly wipe at {time_to_run}")
        schedule.every().week.at(time_to_run).do(wipe_media, target_dir=target_dir, secure_method=secure_method, verbose=verbose, extensions=extensions)
    elif interval == "monthly":
        logging.info(f"Scheduling monthly wipe at {time_to_run}")
        schedule.every().month.at(time_to_run).do(wipe_media, target_dir=target_dir, secure_method=secure_method, verbose=verbose, extensions=extensions)
=======
    # Define the job function with all arguments
    job = lambda: wipe_media(target_dir=target_dir, secure_delete=secure_delete, verbose=verbose, extensions=extensions,
                             include_video=include_video, include_audio=include_audio, include_images=include_images,
                             include_documents=include_documents)

    # Dynamically schedule the job
    if interval == "daily":
        logging.info(f"Scheduling daily wipe at {time_to_run}")
        schedule.every().day.at(time_to_run).do(job)
    elif interval == "weekly":
        logging.info(f"Scheduling weekly wipe at {time_to_run}")
        schedule.every().week.at(time_to_run).do(job)
    elif interval == "monthly":
        logging.info(f"Scheduling monthly wipe at {time_to_run}")
        schedule.every().month.at(time_to_run).do(job)
>>>>>>> 099ca202
    # Add other intervals as needed

    while True:
        schedule.run_pending()
        time.sleep(1)

if __name__ == "__main__":
    main()<|MERGE_RESOLUTION|>--- conflicted
+++ resolved
@@ -26,17 +26,8 @@
     if args.wipe_args:
         wipe_args = json.loads(args.wipe_args)
         target_dir = wipe_args["target_dir"]
-<<<<<<< HEAD
-        # Use the new key 'secure_method' instead of 'secure_delete'
-        # Provide a default value ('none') if the key is missing for backward compatibility or testing
-        secure_method = wipe_args.get("secure_method", "none")
-        verbose = wipe_args["verbose"]
-        extensions = wipe_args["extensions"]
-        # Update logging to show the secure method
-        logging.info(f"Wipe args: target_dir={target_dir}, secure_method={secure_method}, verbose={verbose}, extensions={extensions}")
-=======
         target_dir = wipe_args.get("target_dir") # Use .get() for safety
-        secure_delete = wipe_args.get("secure_delete", False)
+        secure_method = wipe_args.get("secure_method", False)
         verbose = wipe_args.get("verbose", False)
         extensions = wipe_args.get("extensions")
         include_video = wipe_args.get("include_video", False)
@@ -45,7 +36,6 @@
         include_documents = wipe_args.get("include_documents", False)
         logging.info(f"Wipe args: target_dir={target_dir}, secure_delete={secure_delete}, verbose={verbose}, extensions={extensions}, "
                      f"include_video={include_video}, include_audio={include_audio}, include_images={include_images}, include_documents={include_documents}")
->>>>>>> 099ca202
     else:
         target_dir = None
         secure_method = "none" # Default to standard delete
@@ -57,20 +47,9 @@
         include_documents = False
         logging.info("Using default wipe arguments")
 
-<<<<<<< HEAD
     # Dynamically schedule the wipe_media function using the new parameter name
-    if interval == "daily":
-        logging.info(f"Scheduling daily wipe at {time_to_run}")
-        schedule.every().day.at(time_to_run).do(wipe_media, target_dir=target_dir, secure_method=secure_method, verbose=verbose, extensions=extensions)
-    elif interval == "weekly":
-        logging.info(f"Scheduling weekly wipe at {time_to_run}")
-        schedule.every().week.at(time_to_run).do(wipe_media, target_dir=target_dir, secure_method=secure_method, verbose=verbose, extensions=extensions)
-    elif interval == "monthly":
-        logging.info(f"Scheduling monthly wipe at {time_to_run}")
-        schedule.every().month.at(time_to_run).do(wipe_media, target_dir=target_dir, secure_method=secure_method, verbose=verbose, extensions=extensions)
-=======
     # Define the job function with all arguments
-    job = lambda: wipe_media(target_dir=target_dir, secure_delete=secure_delete, verbose=verbose, extensions=extensions,
+    job = lambda: wipe_media(target_dir=target_dir, secure_method=secure_method, verbose=verbose, extensions=extensions,
                              include_video=include_video, include_audio=include_audio, include_images=include_images,
                              include_documents=include_documents)
 
@@ -84,7 +63,6 @@
     elif interval == "monthly":
         logging.info(f"Scheduling monthly wipe at {time_to_run}")
         schedule.every().month.at(time_to_run).do(job)
->>>>>>> 099ca202
     # Add other intervals as needed
 
     while True:
